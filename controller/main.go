--- conflicted
+++ resolved
@@ -9,7 +9,6 @@
 	"encoding/json"
 	"fmt"
 	"io/ioutil"
-	authv1 "k8s.io/api/authentication/v1"
 	"net/http"
 	"os"
 	"strings"
@@ -23,6 +22,7 @@
 	"github.com/smallstep/cli/utils"
 	"go.step.sm/crypto/pemutil"
 	"k8s.io/api/admission/v1"
+	authv1 "k8s.io/api/authentication/v1"
 	corev1 "k8s.io/api/core/v1"
 	metav1 "k8s.io/apimachinery/pkg/apis/meta/v1"
 	"k8s.io/apimachinery/pkg/runtime"
@@ -39,7 +39,7 @@
 )
 
 const (
-	rootOnlyKey = "autocert.step.sm/root-only"
+	rootOnlyKey                   = "autocert.step.sm/root-only"
 	admissionWebhookAnnotationKey = "autocert.step.sm/name"
 	admissionWebhookStatusKey     = "autocert.step.sm/status"
 	durationWebhookStatusKey      = "autocert.step.sm/duration"
@@ -360,16 +360,12 @@
 	annotations := pod.ObjectMeta.GetAnnotations()
 	rootOnly := annotations[rootOnlyKey] == "true"
 	commonName := annotations[admissionWebhookAnnotationKey]
-<<<<<<< HEAD
-	first := annotations[firstAnnotationKey] == "true"
-=======
 	first := strings.EqualFold(annotations[firstAnnotationKey], "true")
 	sans := strings.Split(annotations[sansAnnotationKey], ",")
 	if len(annotations[sansAnnotationKey]) == 0 {
 		sans = []string{commonName}
 	}
 	bootstrapperOnly := strings.EqualFold(annotations[bootstrapperOnlyAnnotationKey], "true")
->>>>>>> 072add03
 	duration := annotations[durationWebhookStatusKey]
 	renewer := mkRenewer(config, name, commonName, namespace)
 	bootstrapper, err := mkBootstrapper(config, name, rootOnly, commonName, duration, namespace)
@@ -390,11 +386,7 @@
 
 	ops = append(ops, addCertsVolumeMount(config.CertsVolume.Name, pod.Spec.Containers, "containers", false)...)
 	ops = append(ops, addCertsVolumeMount(config.CertsVolume.Name, pod.Spec.InitContainers, "initContainers", first)...)
-<<<<<<< HEAD
-	if ! rootOnly {
-=======
-	if !bootstrapperOnly {
->>>>>>> 072add03
+	if !rootOnly && !bootstrapperOnly {
 		ops = append(ops, addContainers(pod.Spec.Containers, []corev1.Container{renewer}, "/spec/containers")...)
 	}
 	ops = append(ops, addVolumes(pod.Spec.Volumes, []corev1.Volume{config.CertsVolume}, "/spec/volumes")...)
@@ -640,7 +632,7 @@
 			review := v1.AdmissionReview{
 				TypeMeta: metav1.TypeMeta{
 					APIVersion: v1.SchemeGroupVersion.String(),
-					Kind: "AdmissionReview",
+					Kind:       "AdmissionReview",
 				},
 			}
 			if _, _, err := deserializer.Decode(body, nil, &review); err != nil {
@@ -661,7 +653,7 @@
 			resp, err := json.Marshal(v1.AdmissionReview{
 				TypeMeta: metav1.TypeMeta{
 					APIVersion: v1.SchemeGroupVersion.String(),
-					Kind: "AdmissionReview",
+					Kind:       "AdmissionReview",
 				},
 				Response: response,
 			})
